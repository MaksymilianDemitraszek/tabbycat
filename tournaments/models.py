from django.db import models
from django.db.models import signals
from django.core.cache import cache
from django.core.exceptions import ObjectDoesNotExist
from django.utils.functional import cached_property

from participants.emoji import EMOJI_LIST
from adjallocation.anneal import SAAllocator

import logging
logger = logging.getLogger(__name__)


class Tournament(models.Model):
    name = models.CharField(
        max_length=100,
        help_text=
        "The full name used on the homepage, e.g. \"Australasian Intervarsity Debating Championships 2016\"")
    short_name = models.CharField(
        max_length=25,
        blank=True,
        null=True,
        default="",
        help_text="The name used in the menu, e.g. \"Australs 2016\"")
    emoji = models.CharField(max_length=2,
                             blank=True,
                             null=True,
                             unique=True,
                             choices=EMOJI_LIST)
    seq = models.IntegerField(
        blank=True,
        null=True,
        help_text=
        "A number that determines the relative order in which tournaments are displayed on the homepage.")
    slug = models.SlugField(
        unique=True,
        help_text=
        "The sub-URL of the tournament, cannot have spaces, e.g. \"australs2016\"")
    current_round = models.ForeignKey(
        'Round',
        null=True,
        blank=True,
        related_name='tournament_',
        help_text=
        "Must be set for the tournament to start! (Set after rounds are inputted)")
    welcome_msg = models.TextField(
        blank=True,
        null=True,
        default="",
        help_text=
        "Text/html entered here shows on the homepage for this tournament")
    release_all = models.BooleanField(
        default=False,
        help_text=
        "This releases all results, including silent rounds; do so only after the tournament is finished!")
    active = models.BooleanField(default=True)

    @property
    def LAST_SUBSTANTIVE_POSITION(self):
        """Returns the number of substantive speakers."""
        return self.pref('substantive_speakers')

    @property
    def REPLY_POSITION(self):
        """If there is a reply position, returns one more than the number of
        substantive speakers. If there is no reply position, returns None."""
        if self.pref('reply_scores_enabled'):
            return self.pref('substantive_speakers') + 1
        else:
            return None

    @property
    def POSITIONS(self):
        """Guaranteed to be consecutive numbers starting at one. Includes the
        reply speaker."""
        speaker_positions = 1 + self.pref('substantive_speakers')
        if self.pref('reply_scores_enabled') is True:
            speaker_positions = speaker_positions + 1
        return list(range(1, speaker_positions))

    @models.permalink
    def get_absolute_url(self):
        return ('tournament-admin-home', [self.slug])

    @models.permalink
    def get_public_url(self):
        return ('tournament-public-index', [self.slug])

    @models.permalink
    def get_all_tournaments_all_venues(self):
        return ('all_tournaments_all_venues', [self.slug])

    @models.permalink
    def get_all_tournaments_all_institutions(self):
        return ('all_tournaments_all_institutions', [self.slug])

    @models.permalink
    def get_all_tournaments_all_teams(self):
        return ('all_tournaments_all_teams', [self.slug])

    @property
    def teams(self):
        return self.team_set

    @cached_property
    def get_current_round_cached(self):
        cached_key = "%s_current_round_object" % self.slug
        if self.current_round:
            cache.get_or_set(cached_key, self.current_round, None)
            return cache.get(cached_key)
        else:
            return None

    def prelim_rounds(self, before=None, until=None):
        qs = self.round_set.filter(stage=Round.STAGE_PRELIMINARY)
        if until:
            qs = qs.filter(seq__lte=until.seq)
        if before:
            qs = qs.filter(seq__lt=before.seq)
        return qs

    def break_rounds(self):
        return self.round_set.filter(stage=Round.STAGE_ELIMINATION)

    def advance_round(self):
        next_round_seq = self.current_round.seq + 1
        next_round = Round.objects.get(seq=next_round_seq, tournament=self)
        self.current_round = next_round
        self.save()

    def pref(self, name):
        return self.preferences.get_by_name(name)

    @cached_property
    def config(self):
        if not hasattr(self, '_config'):
            from options.options import Config  # TODO: improve the semantics here
            self._config = Config(self)
        return self._config

    @cached_property
    def adj_feedback_questions(self):
        return self.adjudicatorfeedbackquestion_set.order_by("seq")

    class Meta:
        ordering = ['seq', ]
        verbose_name = "🏆 Tournament"

    def __str__(self):
        if self.short_name:
            return str(self.short_name)
        else:
            return str(self.name)


def update_tournament_cache(sender, instance, created, **kwargs):
    cached_key = "%s_%s" % (instance.slug, 'object')
    cache.delete(cached_key)
    cached_key = "%s_%s" % (instance.slug, 'current_round_object')
    cache.delete(cached_key)

# Update the cached tournament object when model is changed)
signals.post_save.connect(update_tournament_cache, sender=Tournament)


class Division(models.Model):
    name = models.CharField(max_length=50, verbose_name="Name or suffix")
    seq = models.IntegerField(
        blank=True,
        null=True,
        help_text="The order in which divisions are displayed")
    tournament = models.ForeignKey(Tournament)
    time_slot = models.TimeField(blank=True, null=True)
    venue_group = models.ForeignKey('venues.VenueGroup', blank=True, null=True)

    @property
    def teams_count(self):
        return self.team_set.count()

    @cached_property
    def teams(self):
        return self.team_set.all().order_by(
            'institution', 'reference').select_related('institution')

    def __str__(self):
        return "%s - %s" % (self.tournament, self.name)

    class Meta:
        unique_together = [('tournament', 'name')]
        ordering = ['tournament', 'seq']
        index_together = ['tournament', 'seq']
        verbose_name = "➗ Division"


class RoundManager(models.Manager):
    use_for_related_Fields = True

    def lookup(self, name, **kwargs):
        """Queries for a round with matching name in any of the two name
        fields."""
        for field in ('name', 'abbreviation'):
            try:
                kwargs[field] = name
                return self.get(**kwargs)
            except ObjectDoesNotExist:
                kwargs.pop(field)
        raise self.model.DoesNotExist("No round matching '%s'" % name)

    def get_queryset(self):
        return super(
            RoundManager,
            self).get_queryset().select_related('tournament').order_by('seq')


class Round(models.Model):
    DRAW_RANDOM = 'R'
    DRAW_MANUAL = 'M'
    DRAW_ROUNDROBIN = 'D'
    DRAW_POWERPAIRED = 'P'
    DRAW_FIRSTBREAK = 'F'
    DRAW_BREAK = 'B'
    DRAW_CHOICES = ((DRAW_RANDOM, 'Random'),
                    (DRAW_MANUAL, 'Manual'),
                    (DRAW_ROUNDROBIN, 'Round-robin'),
                    (DRAW_POWERPAIRED, 'Power-paired'),
                    (DRAW_FIRSTBREAK, 'First elimination'),
                    (DRAW_BREAK, 'Subsequent elimination'), )

    STAGE_PRELIMINARY = 'P'
    STAGE_ELIMINATION = 'E'
    STAGE_CHOICES = ((STAGE_PRELIMINARY, 'Preliminary'),
                     (STAGE_ELIMINATION, 'Elimination'), )

    STATUS_NONE = 'N'
    STATUS_DRAFT = 'D'
    STATUS_CONFIRMED = 'C'
    STATUS_RELEASED = 'R'
    STATUS_CHOICES = ((STATUS_NONE, 'None'),
                      (STATUS_DRAFT, 'Draft'),
                      (STATUS_CONFIRMED, 'Confirmed'),
                      (STATUS_RELEASED, 'Released'), )

    objects = RoundManager()

<<<<<<< HEAD
    tournament     = models.ForeignKey(Tournament)
    seq            = models.IntegerField(help_text="A number that determines the order of the round, IE 1 for the initial round")
    name           = models.CharField(max_length=40, help_text="e.g. \"Round 1\"")
    abbreviation   = models.CharField(max_length=10, help_text="e.g. \"R1\"")
    draw_type      = models.CharField(max_length=1, choices=DRAW_CHOICES, help_text="Which draw technique to use")
    stage          = models.CharField(max_length=1, choices=STAGE_CHOICES, default=STAGE_PRELIMINARY, help_text="Preliminary = inrounds, elimination = outrounds")
    break_category = models.ForeignKey('breakqual.BreakCategory', blank=True, null=True, help_text="If elimination round, which break category")

    draw_status = models.CharField(max_length=1, choices=STATUS_CHOICES, default=STATUS_NONE, help_text="The status of this round's draw")

    checkins = models.ManyToManyField('participants.Person', through='availability.Checkin', related_name='checkedin_rounds')

    active_venues       = models.ManyToManyField('venues.Venue', through='availability.ActiveVenue')
    active_adjudicators = models.ManyToManyField('participants.Adjudicator', through='availability.ActiveAdjudicator')
    active_teams        = models.ManyToManyField('participants.Team', through='availability.ActiveTeam')

    feedback_weight = models.FloatField(default=0, help_text="The extent to which each adjudicator's overall score depends on feedback vs their test score. At 0, it is 100% drawn from their test score, at 1 it is 100% drawn from feedback.")
    silent = models.BooleanField(default=False, help_text="If marked silent, information about this round (such as it's results) will not be shown publicly.")
    motions_released = models.BooleanField(default=False, help_text="Whether motions will appear on the public website, assuming that feature is turned on")
=======
    tournament = models.ForeignKey(Tournament)
    seq = models.IntegerField(
        help_text=
        "A number that determines the order of the round, IE 1 for the initial round")
    name = models.CharField(max_length=40, help_text="e.g. \"Round 1\"")
    abbreviation = models.CharField(max_length=10, help_text="e.g. \"R1\"")
    draw_type = models.CharField(max_length=1,
                                 choices=DRAW_CHOICES,
                                 help_text="Which draw technique to use")
    stage = models.CharField(
        max_length=1,
        choices=STAGE_CHOICES,
        default=STAGE_PRELIMINARY,
        help_text="Preliminary = inrounds, elimination = outrounds")
    break_category = models.ForeignKey(
        'breakqual.BreakCategory',
        blank=True,
        null=True,
        help_text="If elimination round, which break category")

    draw_status = models.CharField(max_length=1,
                                   choices=STATUS_CHOICES,
                                   default=STATUS_NONE,
                                   help_text="The status of this round's draw")

    checkins = models.ManyToManyField('participants.Person',
                                      through='availability.Checkin',
                                      related_name='checkedin_rounds')

    active_venues = models.ManyToManyField('venues.Venue',
                                           through='availability.ActiveVenue')
    active_adjudicators = models.ManyToManyField(
        'participants.Adjudicator',
        through='availability.ActiveAdjudicator')
    active_teams = models.ManyToManyField('participants.Team',
                                          through='availability.ActiveTeam')

    feedback_weight = models.FloatField(
        default=0,
        help_text=
        "The extent to which each adjudicator's overall score depends on feedback vs their test score. At 0, it is 100% drawn from their test score, at 1 it is 100% drawn from feedback.")
    silent = models.BooleanField(
        default=False,
        help_text=
        "If marked silent, information about this round (such as it's results) will not be shown publicly.")
    motions_released = models.BooleanField(
        default=False,
        help_text=
        "Whether motions will appear on the public website, assuming that feature is turned on")
>>>>>>> f682843a
    starts_at = models.TimeField(blank=True, null=True)

    class Meta:
        unique_together = [('tournament', 'seq')]
        ordering = ['tournament', 'seq']
        index_together = ['tournament', 'seq']
        verbose_name = "⏰ Round"

    def __str__(self):
        return "%s - %s" % (self.tournament, self.name)

    @property
    def rounds(self):
        from warnings import warn
        warn(
            "Tournament.rounds is deprecated, use Tournament.round_set instead.",
            DeprecationWarning)
        return self.round_set

    def motions(self):
        from warnings import warn
        warn(
            "Tournament.motions is deprecated, use Tournament.motion_set instead.",
            DeprecationWarning)
        return self.motion_set

    def draw(self, override_team_checkins=False):
        from draw.models import Debate, TeamPositionAllocation
        from draw import DrawGenerator
        from participants.models import Team

        if self.draw_status != self.STATUS_NONE:
            raise RuntimeError(
                "Tried to run draw on round that already has a draw")

        # Delete all existing debates for this round.
        self.debate_set.all().delete()

        # There is a bit of logic to go through to figure out what we need to
        # provide to the draw class.
        OPTIONS_TO_CONFIG_MAPPING = {
            "avoid_institution": "draw_rules__avoid_same_institution",
            "avoid_history": "draw_rules__avoid_team_history",
            "history_penalty": "draw_rules__team_history_penalty",
            "institution_penalty": "draw_rules__team_institution_penalty",
            "side_allocations": "draw_rules__draw_side_allocations",
        }

        if override_team_checkins is True:
            teams = self.tournament.team_set.all()
        else:
            teams = self.active_teams.all()

        if self.tournament.pref('team_standings_rule') == "wadl":
            from participants.models import Team
            orig_len = len(teams)
            teams = teams.exclude(type=Team.TYPE_BYE)
            logger.info("{} total teams, {} teams after cull".format(orig_len, len(teams)))

        # Set type-specific options
        if self.draw_type == self.DRAW_RANDOM:
            draw_type = "random"
            OPTIONS_TO_CONFIG_MAPPING.update({
                "avoid_conflicts": "draw_rules__draw_avoid_conflicts",
            })
        elif self.draw_type == self.DRAW_MANUAL:
            draw_type = "manual"

        elif self.draw_type == self.DRAW_POWERPAIRED:
<<<<<<< HEAD
            from participants.models import Team
            from standings.teams import TeamStandingsGenerator, TEAM_STANDING_METRICS_PRESETS
            metrics = TEAM_STANDING_METRICS_PRESETS[self.tournament.pref('team_standings_rule')]
            generator = TeamStandingsGenerator(metrics, ('rank', 'subrank'), tiebreak="random")
            standings = generator.generate(teams, round=self.prev)
            teams = []
            for standing in standings:
                team = standing.team
                team.points = next(standing.itermetrics())
                teams.append(team)

=======
            from standings.standings import annotate_team_standings
            teams = annotate_team_standings(draw_teams,
                                            self.prev,
                                            shuffle=True)
>>>>>>> f682843a
            draw_type = "power_paired"
            OPTIONS_TO_CONFIG_MAPPING.update({
                "avoid_conflicts": "draw_rules__draw_avoid_conflicts",
                "odd_bracket": "draw_rules__draw_odd_bracket",
                "pairing_method": "draw_rules__draw_pairing_method",
            })

        elif self.draw_type == self.DRAW_ROUNDROBIN:
            draw_type = "round_robin"
        else:
            raise RuntimeError("Break rounds aren't supported yet.")

        # Annotate attributes as required by DrawGenerator.
        if self.prev:
            for team in teams:
                team.aff_count = team.get_aff_count(self.prev.seq)
        else:
            for team in teams:
                team.aff_count = 0

        # Evaluate this query set first to avoid hitting the database inside a loop.
        tpas = dict()
        TPA_MAP = {TeamPositionAllocation.POSITION_AFFIRMATIVE: "aff",
                   TeamPositionAllocation.POSITION_NEGATIVE: "neg"}
        for tpa in self.teampositionallocation_set.all():
            tpas[tpa.team] = TPA_MAP[tpa.position]
        for team in teams:
            if team in tpas:
                team.allocated_side = tpas[team]
        del tpas

        options = dict()
        for key, value in OPTIONS_TO_CONFIG_MAPPING.items():
            options[key] = self.tournament.preferences[value]
        if options["side_allocations"] == "manual-ballot":
            options["side_allocations"] = "balance"

        drawer = DrawGenerator(draw_type, teams, results=None, **options)
        draw = drawer.generate()
        self.make_debates(draw)
        self.draw_status = self.STATUS_DRAFT
        self.save()

    def allocate_adjudicators(self, alloc_class=SAAllocator):
        if self.draw_status != self.STATUS_CONFIRMED:
            raise RuntimeError(
                "Tried to allocate adjudicators on unconfirmed draw")

        debates = self.get_draw()
        adjs = list(self.active_adjudicators.accredited())
        allocator = alloc_class(debates, adjs)

        for alloc in allocator.allocate():
            alloc.save()

        self.adjudicator_status = self.STATUS_DRAFT
        self.save()

    @property
    def adjudicators_allocation_validity(self):
        debates = self.get_cached_draw
        if not all(debate.adjudicators.has_chair for debate in debates):
            return 1
        if not all(debate.adjudicators.valid for debate in debates):
            return 2
        return 0

    def venue_allocation_validity(self):
        debates = self.get_cached_draw
        if all(debate.venue for debate in debates):
            return True
        else:
            return False

    @cached_property
    def get_cached_draw(self):
        return self.get_draw()

    def get_draw(self):
        if self.tournament.pref('enable_divisions'):
            debates = self.debate_set.order_by('room_rank').select_related(
                'venue', 'division', 'division__venue_group')
        else:
            debates = self.debate_set.order_by('room_rank').select_related(
                'venue')

        return debates

    def get_draw_by_room(self):
        if self.tournament.pref('enable_divisions'):
            debates = self.debate_set.order_by('venue__name').select_related(
                'venue', 'division', 'division__venue_group')
        else:
            debates = self.debate_set.order_by('venue__name').select_related(
                'venue')

        return debates

    def get_draw_by_team(self):
        # TODO is there a more efficient way to do this?
        draw_by_team = list()
        for debate in self.debate_set.all():
            draw_by_team.append((debate.aff_team, debate))
            draw_by_team.append((debate.neg_team, debate))
        draw_by_team.sort(key=lambda x: str(x[0]))
        return draw_by_team

<<<<<<< HEAD
=======
    def get_draw_with_standings(self, round):
        from participants.models import Team
        draw = self.get_draw()
        if round.prev:
            if round.tournament.pref('team_points_rule') != "wadl":
                standings = list(Team.objects.subrank_standings(round.prev))
                for debate in draw:
                    for side in ('aff_team', 'neg_team'):
                        # TODO is there a more efficient way to do this?
                        team = getattr(debate, side)
                        setattr(debate, side + "_cached", team)
                        annotated_team = [x for x in standings if x == team]
                        if len(annotated_team) == 1:
                            annotated_team = annotated_team[0]
                            for attr in ('points', 'speaker_score', 'subrank',
                                         'draw_strength', 'margins',
                                         'who_beat_whom_display'):
                                setattr(team, attr, getattr(annotated_team,
                                                            attr, None))
                            if annotated_team.points:
                                team.pullup = abs(
                                    annotated_team.points -
                                    debate.bracket) >= 1  # don't highlight intermediate brackets that look within reason
            else:
                standings = list(Team.objects.standings(round.prev))

        return draw

>>>>>>> f682843a
    def make_debates(self, pairings):
        from draw.models import Debate, DebateTeam
        import random

        venues = list(self.active_venues.order_by('-priority'))[:len(pairings)]

        if len(venues) < len(pairings):
            raise DrawError("There are %d debates but only %d venues." %
                            (len(pairings), len(venues)))

        random.shuffle(venues)
        random.shuffle(pairings)  # to avoid IDs indicating room ranks

        for pairing in pairings:
            try:
                if pairing.division:
                    if (pairing.teams[0].type == "B") or (
                            pairing.teams[1].type == "B"):
                        # If the match is a bye then they don't get a venue
                        selected_venue = None
                    else:
                        selected_venue = next(
                            v
                            for v in venues
                            if v.group == pairing.division.venue_group)
                        venues.pop(venues.index(selected_venue))
                else:
                    selected_venue = venues.pop(0)
            except:
                print("Error assigning venues")
                selected_venue = None

            debate = Debate(round=self, venue=selected_venue)

            debate.division = pairing.division
            debate.bracket = pairing.bracket
            debate.room_rank = pairing.room_rank
            debate.flags = ",".join(pairing.flags)  # comma-separated list
            debate.save()

            aff = DebateTeam(debate=debate,
                             team=pairing.teams[0],
                             position=DebateTeam.POSITION_AFFIRMATIVE)
            neg = DebateTeam(debate=debate,
                             team=pairing.teams[1],
                             position=DebateTeam.POSITION_NEGATIVE)

            aff.save()
            neg.save()

    # TODO: all these availability methods should be in the availability app

    def base_availability(self,
                          model,
                          active_table,
                          active_column,
                          model_table,
                          id_field='id'):
        d = {
            'active_table': active_table,
            'active_column': active_column,
            'model_table': model_table,
            'id_field': id_field,
            'id': self.id,
        }
        return model.objects.all().extra(
            select={'is_active': """EXISTS (Select 1
                                                 from %(active_table)s
                                                 drav where
                                                 drav.%(active_column)s =
                                                 %(model_table)s.%(id_field)s and
                                                 drav.round_id=%(id)d)""" % d})

    def person_availability(self):
        from participants.models import Person
        return self.base_availability(Person, 'availability_checkin',
                                      'person_id', 'participants_person')

    def venue_availability(self):
        from venues.models import Venue
        all_venues = self.base_availability(Venue, 'availability_activevenue',
                                            'venue_id', 'venues_venue')
        all_venues = [v for v in all_venues if v.tournament == self.tournament]
        return all_venues

    def unused_venues(self):
        from venues.models import Venue
        # Had to replicate venue_availability via base_availability so extra()
        # could still function on the query set
        result = self.base_availability(
            Venue, 'availability_activevenue', 'venue_id',
            'venues_venue').extra(select={'is_used': """EXISTS (SELECT 1
                                      FROM draw_debate da
                                      WHERE da.round_id=%d AND
                                      da.venue_id = venues_venue.id)""" %
                                          self.id}, )
        return [v
                for v in result
                if v.is_active and not v.is_used and v.tournament ==
                self.tournament]

    def adjudicator_availability(self):
        from participants.models import Adjudicator
        all_adjs = self.base_availability(Adjudicator,
                                          'availability_activeadjudicator',
                                          'adjudicator_id',
                                          'participants_adjudicator',
                                          id_field='person_ptr_id')

        if not self.tournament.pref('share_adjs'):
            all_adjs = [a for a in all_adjs if a.tournament == self.tournament]

        return all_adjs

    def unused_adjudicators(self):
        from participants.models import Adjudicator
        result = self.base_availability(
            Adjudicator,
            'availability_activeadjudicator',
            'adjudicator_id',
            'participants_adjudicator',
            id_field='person_ptr_id').extra(
                select={'is_used': """EXISTS (SELECT 1
                                                  FROM adjallocation_debateadjudicator da
                                                  LEFT JOIN draw_debate d ON da.debate_id = d.id
                                                  WHERE d.round_id = %d AND
                                                  da.adjudicator_id = participants_adjudicator.person_ptr_id)"""
                        % self.id}, )
        if not self.tournament.pref('draw_skip_adj_checkins'):
            return [a for a in result if a.is_active and not a.is_used]
        else:
            return [a for a in result if not a.is_used]

    def team_availability(self):
        from participants.models import Team
        all_teams = self.base_availability(Team, 'availability_activeteam',
                                           'team_id', 'participants_team')
        relevant_teams = [t for t in all_teams
                          if t.tournament == self.tournament]
        return relevant_teams

    def unused_teams(self):
        from draw.models import DebateTeam
        all_teams = self.active_teams.all()
        all_teams = [t for t in all_teams if t.tournament == self.tournament]

        debating_teams = [
            t.team
            for t in DebateTeam.objects.filter(
                debate__round=self).select_related('team', 'debate')
        ]
        unused_teams = [t for t in all_teams if t not in debating_teams]

        return unused_teams

    def set_available_base(self,
                           ids,
                           model,
                           active_model,
                           get_active,
                           id_column,
                           active_id_column,
                           remove=True):
        ids = set(ids)
        all_ids = set(a['id'] for a in model.objects.values('id'))
        exclude_ids = all_ids.difference(ids)
        existing_ids = set(a['id'] for a in get_active.values('id'))

        remove_ids = existing_ids.intersection(exclude_ids)
        add_ids = ids.difference(existing_ids)

        if remove:
            active_model.objects.filter(**{
                '%s__in' % active_id_column: remove_ids,
                'round': self,
            }).delete()

        for id in add_ids:
            m = active_model(round=self)
            setattr(m, id_column, id)
            m.save()

    def set_available_people(self, ids):
        from availability.models import Checkin
        from participants.models import Person
        return self.set_available_base(ids,
                                       Person,
                                       Checkin,
                                       self.checkins,
                                       'person_id',
                                       'person__id',
                                       remove=False)

    def set_available_venues(self, ids):
        from availability.models import ActiveVenue
        from venues.models import Venue
        return self.set_available_base(ids, Venue, ActiveVenue,
                                       self.active_venues, 'venue_id',
                                       'venue__id')

    def set_available_adjudicators(self, ids):
        from availability.models import ActiveAdjudicator
        from participants.models import Adjudicator
        return self.set_available_base(ids, Adjudicator, ActiveAdjudicator,
                                       self.active_adjudicators,
                                       'adjudicator_id', 'adjudicator__id')

    def set_available_teams(self, ids):
        from availability.models import ActiveTeam
        from participants.models import Team
        return self.set_available_base(
            ids, Team, ActiveTeam, self.active_teams, 'team_id', 'team__id')

    def activate_adjudicator(self, adj, state=True):
        from availability.models import ActiveAdjudicator
        if state:
            ActiveAdjudicator.objects.get_or_create(round=self,
                                                    adjudicator=adj)
        else:
            self.activeadjudicator_set.filter(adjudicator=adj).delete()

    def activate_venue(self, venue, state=True):
        from availability.models import ActiveVenue
        if state:
            ActiveVenue.objects.get_or_create(round=self, venue=venue)
        else:
            self.activevenue_set.filter(venue=venue).delete()

    def activate_team(self, team, state=True):
        from availability.models import ActiveTeam
        if state:
            ActiveTeam.objects.get_or_create(round=self, team=team)
        else:
            self.activeteam_set.filter(team=team).delete()

    def activate_all(self):
        from venues.models import Venue
        self.set_available_venues([v.id for v in Venue.objects.all()])
        self.set_available_adjudicators([a.id for a in Adjudicator.objects.all(
        )])
        self.set_available_teams([t.id for t in Team.objects.all()])

    @property
    def prev(self):
        try:
            return Round.objects.get(seq=self.seq - 1,
                                     tournament=self.tournament)
        except Round.DoesNotExist:
            return None

    @property
    def motions_good_for_public(self):
        return self.motions_released or not self.motion_set.exists()


def update_round_cache(sender, instance, created, **kwargs):
    cached_key = "%s_%s_%s" % (instance.tournament.slug, instance.seq,
                               'object')
    cache.delete(cached_key)
    logger.debug("Updated cache %s for %s" % (cached_key, instance))

# Update the cached round object when model is changed)
signals.post_save.connect(update_round_cache, sender=Round)


class SRManager(models.Manager):
    use_for_related_fields = True

    def get_queryset(self):
        return super(SRManager, self).get_queryset().select_related('debate')<|MERGE_RESOLUTION|>--- conflicted
+++ resolved
@@ -242,27 +242,6 @@
 
     objects = RoundManager()
 
-<<<<<<< HEAD
-    tournament     = models.ForeignKey(Tournament)
-    seq            = models.IntegerField(help_text="A number that determines the order of the round, IE 1 for the initial round")
-    name           = models.CharField(max_length=40, help_text="e.g. \"Round 1\"")
-    abbreviation   = models.CharField(max_length=10, help_text="e.g. \"R1\"")
-    draw_type      = models.CharField(max_length=1, choices=DRAW_CHOICES, help_text="Which draw technique to use")
-    stage          = models.CharField(max_length=1, choices=STAGE_CHOICES, default=STAGE_PRELIMINARY, help_text="Preliminary = inrounds, elimination = outrounds")
-    break_category = models.ForeignKey('breakqual.BreakCategory', blank=True, null=True, help_text="If elimination round, which break category")
-
-    draw_status = models.CharField(max_length=1, choices=STATUS_CHOICES, default=STATUS_NONE, help_text="The status of this round's draw")
-
-    checkins = models.ManyToManyField('participants.Person', through='availability.Checkin', related_name='checkedin_rounds')
-
-    active_venues       = models.ManyToManyField('venues.Venue', through='availability.ActiveVenue')
-    active_adjudicators = models.ManyToManyField('participants.Adjudicator', through='availability.ActiveAdjudicator')
-    active_teams        = models.ManyToManyField('participants.Team', through='availability.ActiveTeam')
-
-    feedback_weight = models.FloatField(default=0, help_text="The extent to which each adjudicator's overall score depends on feedback vs their test score. At 0, it is 100% drawn from their test score, at 1 it is 100% drawn from feedback.")
-    silent = models.BooleanField(default=False, help_text="If marked silent, information about this round (such as it's results) will not be shown publicly.")
-    motions_released = models.BooleanField(default=False, help_text="Whether motions will appear on the public website, assuming that feature is turned on")
-=======
     tournament = models.ForeignKey(Tournament)
     seq = models.IntegerField(
         help_text=
@@ -312,7 +291,6 @@
         default=False,
         help_text=
         "Whether motions will appear on the public website, assuming that feature is turned on")
->>>>>>> f682843a
     starts_at = models.TimeField(blank=True, null=True)
 
     class Meta:
@@ -382,7 +360,6 @@
             draw_type = "manual"
 
         elif self.draw_type == self.DRAW_POWERPAIRED:
-<<<<<<< HEAD
             from participants.models import Team
             from standings.teams import TeamStandingsGenerator, TEAM_STANDING_METRICS_PRESETS
             metrics = TEAM_STANDING_METRICS_PRESETS[self.tournament.pref('team_standings_rule')]
@@ -394,17 +371,11 @@
                 team.points = next(standing.itermetrics())
                 teams.append(team)
 
-=======
-            from standings.standings import annotate_team_standings
-            teams = annotate_team_standings(draw_teams,
-                                            self.prev,
-                                            shuffle=True)
->>>>>>> f682843a
             draw_type = "power_paired"
             OPTIONS_TO_CONFIG_MAPPING.update({
-                "avoid_conflicts": "draw_rules__draw_avoid_conflicts",
-                "odd_bracket": "draw_rules__draw_odd_bracket",
-                "pairing_method": "draw_rules__draw_pairing_method",
+                "avoid_conflicts" : "draw_rules__draw_avoid_conflicts",
+                "odd_bracket"     : "draw_rules__draw_odd_bracket",
+                "pairing_method"  : "draw_rules__draw_pairing_method",
             })
 
         elif self.draw_type == self.DRAW_ROUNDROBIN:
@@ -507,37 +478,6 @@
         draw_by_team.sort(key=lambda x: str(x[0]))
         return draw_by_team
 
-<<<<<<< HEAD
-=======
-    def get_draw_with_standings(self, round):
-        from participants.models import Team
-        draw = self.get_draw()
-        if round.prev:
-            if round.tournament.pref('team_points_rule') != "wadl":
-                standings = list(Team.objects.subrank_standings(round.prev))
-                for debate in draw:
-                    for side in ('aff_team', 'neg_team'):
-                        # TODO is there a more efficient way to do this?
-                        team = getattr(debate, side)
-                        setattr(debate, side + "_cached", team)
-                        annotated_team = [x for x in standings if x == team]
-                        if len(annotated_team) == 1:
-                            annotated_team = annotated_team[0]
-                            for attr in ('points', 'speaker_score', 'subrank',
-                                         'draw_strength', 'margins',
-                                         'who_beat_whom_display'):
-                                setattr(team, attr, getattr(annotated_team,
-                                                            attr, None))
-                            if annotated_team.points:
-                                team.pullup = abs(
-                                    annotated_team.points -
-                                    debate.bracket) >= 1  # don't highlight intermediate brackets that look within reason
-            else:
-                standings = list(Team.objects.standings(round.prev))
-
-        return draw
-
->>>>>>> f682843a
     def make_debates(self, pairings):
         from draw.models import Debate, DebateTeam
         import random
