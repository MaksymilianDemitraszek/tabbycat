{% extends "draw_display_by.html" %}
{% load debate_tags %}
{% load static %}

{% block content %}

<<<<<<< HEAD
<table id="draw" class="h3 table table-hover table-bordered table-striped">
  <thead>
    <tr>
      <th>Team</th>
      {% if pref.show_emoji %}
        <th class="th-emoji"></th>
      {% endif %}
      <th><span class="glyphicon glyphicon-map-marker" data-toggle="tooltip" title="Venue"></span></th>
      {% if pref.enable_venue_times %}
        <th><span class="glyphicon glyphicon-calendar" data-toggle="tooltip" title="Date"></span></th>
        <th><span class="glyphicon glyphicon-time" data-toggle="tooltip" title="Time"></span></th>
      {% endif %}
      <th>{% if pref.side_allocations_unknown == 'manual-ballot' %}Team 1{% else %}Aff{% endif %}</th>
      <th>{% if pref.side_allocations_unknown == 'manual-ballot' %}Team 2{% else %}Neg{% endif %}</th>
      <th>Adj<span class="hidden-xs">udicator</span>s</th>
    </tr>
  </thead>
  <tbody>
  {% for debate in draw %}
    <tr class="{{ debate.all_conflicts|yesno:'conflict,' }}">
      <td>
        <span {% if pref.show_speakers_in_draw %}class="team-speakers-hover" id="team_speakers_{{ debate.aff_team.id }}"{% endif %}>
          {{ debate.aff_team.short_name }}
        </span>
      </td>
      {% if pref.show_emoji %}
        <td class="team-emoji">{% team_emoji debate.aff_team %}</td>
      {% endif %}
      {% if pref.enable_venue_groups %}
        {% if debate.division %}
          <td class="venue-name">{{ debate.division.venue_group.short_name }}</td>
        {% else %}
          <td class="venue-name">{{ debate.venue.group.short_name }} {{ debate.venue.name }}</td>
        {% endif %}
      {% else %}
        <td class="venue-name">{{ debate.venue.name }}</td>
      {% endif %}
      {% if pref.enable_venue_times %}
        <td>
          {% if debate.venue.time %}
            <span class="hidden">{{ debate.venue.time|date:"o m d" }}</span>
            {{ debate.venue.time|date:"D jS F" }}
          {% endif %}
        </td>
        {% if pref.enable_venue_times %}
          {% include "tables/debate_status.html" %}
        {% endif %}
      {% endif %}
      <td class="team-name" id="">
        <span {% if pref.show_speakers_in_draw %}class="team-speakers-hover" id="team_speakers_{{ debate.aff_team.id }}"{% endif %}>
          {{ debate.aff_team.short_name }}
        </span>
      </td>
      <td class="team-name">
        <span {% if pref.show_speakers_in_draw %}class="team-speakers-hover" id="team_speakers_{{ debate.neg_team.id }}"{% endif %}>
          {{ debate.neg_team.short_name }}
        </span>
      </td>
      <td class="adj-names">
        {% for type, adj in debate.adjudicators %}
          {% if type == 'C' and debate.adjudicators.is_panel %}
            <span class="adj-chair">{{ adj.name }}</span> (c)
          {% elif type == 'T' %}
            <br><span class="adj-trainee">{{ adj.name }}</span> (t)
          {% else %}
            {% if debate.adjudicators.panel %}<br>{% endif %}
            <span class="adj-normal">{{ adj.name }}</span>
          {% endif %}
          {% if debate.adjudicators.panel %}</li>{% endif %}
        {% endfor %}
      </td>
  {% endfor %}
  {% for debate in draw %}
    <tr>
      <td>
        <span class="team-speakers-hover" id="team_speakers_{{ debate.neg_team.id }}">
          {{ debate.neg_team.short_name }}
        </span>
      </td>
      {% if pref.show_emoji %}
        <td class="team-emoji">{% team_emoji debate.neg_team %}</td>
      {% endif %}
      <td class="venue-name">
        {% if debate.division.venue_group %}{{ debate.division.venue_group.short_name }}{% else %}{{ debate.venue.name }} {% endif %}
      </td>
      {% if pref.enable_venue_times %}
        <td>
          {% if debate.venue.time %}
            <span class="hidden">{{ debate.venue.time|date:"o m d" }}</span>
            {{ debate.venue.time|date:"D jS F" }}
          {% endif %}
        </td>
        <td>
          {{ debate.division.time_slot|time:'h:i A' }}
        </td>
      {% endif %}
      <td class="team-name">
        <span {% if pref.show_speakers_in_draw %}class="team-speakers-hover" id="team_speakers_{{ debate.aff_team.id }}"{% endif %}>
          {{ debate.aff_team.short_name }}
        </span>
      </td>
      <td class="team-name">
        <span {% if pref.show_speakers_in_draw %}class="team-speakers-hover" id="team_speakers_{{ debate.neg_team.id }}"{% endif %}>
          {{ debate.neg_team.short_name }}
        </span>
      </td>
      <td class="adj-names">
        {% for type, adj in debate.adjudicators %}
          {% if type == 'C' and debate.adjudicators.is_panel %}
            <span class="adj-chair">{{ adj.name }} (c)</span>
          {% elif type == 'T' %}
            <br><span class="adj-trainee">{{ adj.name }} (t)</span>
          {% else %}
            {% if debate.adjudicators.panel %}<br>{% endif %}
            <span class="adj-normal">{{ adj.name }}</span>
          {% endif %}
          {% if debate.adjudicators.panel %}</li>{% endif %}
=======
  <div class="panel panel-default">
    <div class="panel-body">
      <table id="draw" class="draw-m table">
        <thead>
          <tr>
            <th>Team</th>
            {% if pref.show_emoji %}
              <th class="th-emoji"></th>
            {% endif %}
            <th><span class="glyphicon glyphicon-map-marker" data-toggle="tooltip" title="Venue"></span></th>
            {% if pref.enable_debate_scheduling %}
              <th><span class="glyphicon glyphicon-calendar" data-toggle="tooltip" title="Date"></span></th>
              <th><span class="glyphicon glyphicon-time" data-toggle="tooltip" title="Time"></span></th>
            {% endif %}
            <th>{% if pref.side_allocations_unknown == 'manual-ballot' %}Team 1{% else %}Aff{% endif %}</th>
            <th>{% if pref.side_allocations_unknown == 'manual-ballot' %}Team 2{% else %}Neg{% endif %}</th>
            <th>Adj<span class="hidden-xs">udicator</span>s</th>
          </tr>
        </thead>
        <tbody>
        {% for debate in draw %}
          <tr class="{{ debate.all_conflicts|yesno:'conflict,' }}">
            <td>
              {% include "tables/team.html" with team=debate.aff_team %}
            </td>
            {% if pref.show_emoji %}
              <td class="team-emoji">
                <span class="emoji">{{ debate.aff_team.emoji }}</span>
              </td>
            {% endif %}
            {% if pref.enable_venue_groups %}
              {% if debate.division %}
                <td class="venue-name">{{ debate.division.venue_group.short_name }}</td>
              {% else %}
                <td class="venue-name">{{ debate.venue.group.short_name }} {{ debate.venue.name }}</td>
              {% endif %}
            {% else %}
              <td class="venue-name">{{ debate.venue.name }}</td>
            {% endif %}
            {% if pref.enable_debate_scheduling %}
              <td>
                {% if debate.time %}
                  <span class="hidden">{{ debate.time|date:"o m d" }}</span>
                  {{ debate.time|date:"D jS F" }}
                {% endif %}
              </td>
              {% if pref.enable_debate_scheduling %}
                {% include "tables/debate_status.html" %}
              {% endif %}
            {% endif %}
            <td>
              {% include "tables/team.html" with team=debate.aff_team %}
            </td>
            <td>
              {% include "tables/team.html" with team=debate.neg_team %}
            </td>
            <td class="adj-names">
              {% for type, adj in debate.adjudicators %}
                {% if type == 'C' and debate.adjudicators.is_panel %}
                  <span class="adj-chair">{{ adj.name }}</span> Ⓒ
                {% elif type == 'T' %}
                  <br><span class="adj-trainee">{{ adj.name }}</span> Ⓣ
                {% else %}
                  {% if debate.adjudicators.panel %}<br>{% endif %}
                  <span class="adj-normal">{{ adj.name }}</span>
                {% endif %}
                {% if debate.adjudicators.panel %}</li>{% endif %}
              {% endfor %}
            </td>
        {% endfor %}
        {% for debate in draw %}
          <tr>
            <td>
              {% include "tables/team.html" with team=debate.neg_team %}
            </td>
            {% if pref.show_emoji %}
              <td class="team-emoji"><span class="emoji">{{ debate.neg_team.emoji }}</span></td>
            {% endif %}
            <td class="venue-name">
              {% if debate.division.venue_group %}{{ debate.division.venue_group.short_name }}{% else %}{{ debate.venue.name }} {% endif %}
            </td>
            {% if pref.enable_debate_scheduling %}
              <td>
                <span class="hidden">{{ debate.time|date:"o m d" }}</span>
                {{ debate.time|date:"D jS F" }}
              </td>
              <td>
                {{ debate.time|time:'h:i A' }}
              </td>
            {% endif %}
            <td>
              {% include "tables/team.html" with team=debate.aff_team %}
            </td>
            <td>
              {% include "tables/team.html" with team=debate.neg_team %}
            </td>
            <td class="adj-names">
              {% for type, adj in debate.adjudicators %}
                {% if type == 'C' and debate.adjudicators.is_panel %}
                  <span class="adj-chair">{{ adj.name }} Ⓒ</span>
                {% elif type == 'T' %}
                  <br><span class="adj-trainee">{{ adj.name }} Ⓣ</span>
                {% else %}
                  {% if debate.adjudicators.panel %}<br>{% endif %}
                  <span class="adj-normal">{{ adj.name }}</span>
                {% endif %}
                {% if debate.adjudicators.panel %}</li>{% endif %}
              {% endfor %}
            </td>
>>>>>>> c14aa606
        {% endfor %}
        </tbody>
      </table>
    </div>
  </div>

{% endblock content %}<|MERGE_RESOLUTION|>--- conflicted
+++ resolved
@@ -4,125 +4,6 @@
 
 {% block content %}
 
-<<<<<<< HEAD
-<table id="draw" class="h3 table table-hover table-bordered table-striped">
-  <thead>
-    <tr>
-      <th>Team</th>
-      {% if pref.show_emoji %}
-        <th class="th-emoji"></th>
-      {% endif %}
-      <th><span class="glyphicon glyphicon-map-marker" data-toggle="tooltip" title="Venue"></span></th>
-      {% if pref.enable_venue_times %}
-        <th><span class="glyphicon glyphicon-calendar" data-toggle="tooltip" title="Date"></span></th>
-        <th><span class="glyphicon glyphicon-time" data-toggle="tooltip" title="Time"></span></th>
-      {% endif %}
-      <th>{% if pref.side_allocations_unknown == 'manual-ballot' %}Team 1{% else %}Aff{% endif %}</th>
-      <th>{% if pref.side_allocations_unknown == 'manual-ballot' %}Team 2{% else %}Neg{% endif %}</th>
-      <th>Adj<span class="hidden-xs">udicator</span>s</th>
-    </tr>
-  </thead>
-  <tbody>
-  {% for debate in draw %}
-    <tr class="{{ debate.all_conflicts|yesno:'conflict,' }}">
-      <td>
-        <span {% if pref.show_speakers_in_draw %}class="team-speakers-hover" id="team_speakers_{{ debate.aff_team.id }}"{% endif %}>
-          {{ debate.aff_team.short_name }}
-        </span>
-      </td>
-      {% if pref.show_emoji %}
-        <td class="team-emoji">{% team_emoji debate.aff_team %}</td>
-      {% endif %}
-      {% if pref.enable_venue_groups %}
-        {% if debate.division %}
-          <td class="venue-name">{{ debate.division.venue_group.short_name }}</td>
-        {% else %}
-          <td class="venue-name">{{ debate.venue.group.short_name }} {{ debate.venue.name }}</td>
-        {% endif %}
-      {% else %}
-        <td class="venue-name">{{ debate.venue.name }}</td>
-      {% endif %}
-      {% if pref.enable_venue_times %}
-        <td>
-          {% if debate.venue.time %}
-            <span class="hidden">{{ debate.venue.time|date:"o m d" }}</span>
-            {{ debate.venue.time|date:"D jS F" }}
-          {% endif %}
-        </td>
-        {% if pref.enable_venue_times %}
-          {% include "tables/debate_status.html" %}
-        {% endif %}
-      {% endif %}
-      <td class="team-name" id="">
-        <span {% if pref.show_speakers_in_draw %}class="team-speakers-hover" id="team_speakers_{{ debate.aff_team.id }}"{% endif %}>
-          {{ debate.aff_team.short_name }}
-        </span>
-      </td>
-      <td class="team-name">
-        <span {% if pref.show_speakers_in_draw %}class="team-speakers-hover" id="team_speakers_{{ debate.neg_team.id }}"{% endif %}>
-          {{ debate.neg_team.short_name }}
-        </span>
-      </td>
-      <td class="adj-names">
-        {% for type, adj in debate.adjudicators %}
-          {% if type == 'C' and debate.adjudicators.is_panel %}
-            <span class="adj-chair">{{ adj.name }}</span> (c)
-          {% elif type == 'T' %}
-            <br><span class="adj-trainee">{{ adj.name }}</span> (t)
-          {% else %}
-            {% if debate.adjudicators.panel %}<br>{% endif %}
-            <span class="adj-normal">{{ adj.name }}</span>
-          {% endif %}
-          {% if debate.adjudicators.panel %}</li>{% endif %}
-        {% endfor %}
-      </td>
-  {% endfor %}
-  {% for debate in draw %}
-    <tr>
-      <td>
-        <span class="team-speakers-hover" id="team_speakers_{{ debate.neg_team.id }}">
-          {{ debate.neg_team.short_name }}
-        </span>
-      </td>
-      {% if pref.show_emoji %}
-        <td class="team-emoji">{% team_emoji debate.neg_team %}</td>
-      {% endif %}
-      <td class="venue-name">
-        {% if debate.division.venue_group %}{{ debate.division.venue_group.short_name }}{% else %}{{ debate.venue.name }} {% endif %}
-      </td>
-      {% if pref.enable_venue_times %}
-        <td>
-          {% if debate.venue.time %}
-            <span class="hidden">{{ debate.venue.time|date:"o m d" }}</span>
-            {{ debate.venue.time|date:"D jS F" }}
-          {% endif %}
-        </td>
-        <td>
-          {{ debate.division.time_slot|time:'h:i A' }}
-        </td>
-      {% endif %}
-      <td class="team-name">
-        <span {% if pref.show_speakers_in_draw %}class="team-speakers-hover" id="team_speakers_{{ debate.aff_team.id }}"{% endif %}>
-          {{ debate.aff_team.short_name }}
-        </span>
-      </td>
-      <td class="team-name">
-        <span {% if pref.show_speakers_in_draw %}class="team-speakers-hover" id="team_speakers_{{ debate.neg_team.id }}"{% endif %}>
-          {{ debate.neg_team.short_name }}
-        </span>
-      </td>
-      <td class="adj-names">
-        {% for type, adj in debate.adjudicators %}
-          {% if type == 'C' and debate.adjudicators.is_panel %}
-            <span class="adj-chair">{{ adj.name }} (c)</span>
-          {% elif type == 'T' %}
-            <br><span class="adj-trainee">{{ adj.name }} (t)</span>
-          {% else %}
-            {% if debate.adjudicators.panel %}<br>{% endif %}
-            <span class="adj-normal">{{ adj.name }}</span>
-          {% endif %}
-          {% if debate.adjudicators.panel %}</li>{% endif %}
-=======
   <div class="panel panel-default">
     <div class="panel-body">
       <table id="draw" class="draw-m table">
@@ -232,7 +113,6 @@
                 {% if debate.adjudicators.panel %}</li>{% endif %}
               {% endfor %}
             </td>
->>>>>>> c14aa606
         {% endfor %}
         </tbody>
       </table>
