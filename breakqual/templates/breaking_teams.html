--- conflicted
+++ resolved
@@ -85,79 +85,9 @@
   {% if generated %}
     <form action="." method="POST">
 
-<<<<<<< HEAD
-=======
-<<<<<<< HEAD
-      <table id="dataTable" class="table" cellspacing="0" cellpadding="0">
-        <thead>
-          <tr>
-            <th>Rank</th>
-            <th>Break</th>
-            {% if pref.show_emoji %}
-              <th class="team-emoji"></th>
-            {% endif %}
-            <th>Team</th>
-            {% if pref.show_institutions %}
-              <th>Inst<span class="hidden-xs">itution</span></th>
-            {% endif %}
-            <th>Wins</th>
-            <th>Total speaker score</th>
-            {% if metrics.draw_strength %}
-              <th>Draw strength</th>
-            {% endif %}
-            {% if metrics.sum_of_margins %}
-              <th>Sum of margins</th>
-            {% endif %}
-            {% if metrics.who_beat_whom %}
-              <th>Who beat whom</th>
-            {% endif %}
-            <th>Edit remark</th>
-          </tr>
-        </thead>
-        <tbody>
-          {% for team, edit_remark in form.team_iter %}
-          <tr>
-            <td>{{ team.rank }}</td>
-            <td>{{ team.break_rank|default_if_none:"&ndash;" }}</td>
-            {% if pref.show_emoji %}
-              <td class="team-emoji">{{ team.emoji }}</td>
-            {% endif %}
-            <td>
-              <span {% if pref.show_speakers_in_draw %}class="team-speakers-hover" id="team_speakers_{{ team.id }}"{% endif %}>
-                {{ team.long_name }}
-                {{ team.categories_for_display }}
-              </span>
-            </td>
-            {% if pref.show_institutions %}
-              <td><span class="hidden-xs">{{ team.institution }}</span><span class="visible-xs">{{ team.institution.code }}</span></td>
-            {% endif %}
-            <td>
-              {{ team.points }}
-            </td>
-            <td>
-              {{ team.speaker_score|stringformat:".2f" }}
-            </td>
-            {% if metrics.draw_strength %}
-              <td>{{ team.draw_strength }}</td>
-            {% endif %}
-            {% if metrics.sum_of_margins %}
-              <td>{{ team.margins|stringformat:".2f" }}</td>
-            {% endif %}
-            {% if metrics.who_beat_whom %}
-              <td>{{ team.who_beat_whom_display }}</td>
-            {% endif %}
-            <td>
-              {{ edit_remark|addcss:"form-control" }}
-            </td>
-          </tr>
-          {% endfor %}
-        </tbody>
-        </table>
-=======
->>>>>>> 9a666a62
       <div class="panel panel-default">
         <div class="panel-body">
-          <table id="dataTable" class="table table-hover" cellspacing="0" cellpadding="0">
+          <table id="dataTable" class="table" cellspacing="0" cellpadding="0">
             <thead>
               <tr>
                 <th>Rank</th>
@@ -224,10 +154,6 @@
           </table>
         </div>
       </div>
-<<<<<<< HEAD
-=======
->>>>>>> 9d514502db08303811a421eda4f53969ce7558a2
->>>>>>> 9a666a62
 
       <div class="row">
         <div class="form-inline col-md-12">
