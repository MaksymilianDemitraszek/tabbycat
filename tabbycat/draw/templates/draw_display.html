--- conflicted
+++ resolved
@@ -106,13 +106,8 @@
     <ul class="list-group">
       <li class="list-group-item">
         <span class="emoji">💯</span>
-<<<<<<< HEAD
-        <a target="_blank" href="{% round_url printing-scoresheets round %}">
-          Print Ballots
-=======
         <a target="_blank" href="{% round_url draw_print_scoresheets round %}">
           Print Ballot Forms
->>>>>>> 0e38f7f7
         </a>
         <span class="badge badge-default badge-pill"><span class="glyphicon glyphicon-share"></span></span>
       </li>
