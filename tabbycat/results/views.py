--- conflicted
+++ resolved
@@ -84,11 +84,7 @@
                 debateteam = d.get_dt(side)
                 if debateteam.iron > 0 or debateteam.iron_prev:
                     iron_speeches.append({
-<<<<<<< HEAD
-                        'venue': d.venue.display_name if d.venue else '',
-=======
                         'venue': d.venue.display_name if d.venue else None,
->>>>>>> ec51a5b2
                         'team': team_name_for_data_entry(debateteam.team, use_code_names),
                         'current_round': debateteam.iron,
                         'previous_round': debateteam.iron_prev
