{% load debate_tags i18n %}

<div class="panel panel-default">

  <div class="panel-heading">
    <h4 class="panel-title">{{ ct.title }}</h4>
  </div>
  <div class="panel-body round-progresses">

    <div class="row">
      <div class="col-md-1 col-sm-1">
        <h6>{{ round.abbreviation }}</h6>
      </div>
      <div class="col-md-11 col-sm-11">
        <div class="progress">
          <div class="progress-bar progress-bar-success
                      {% if ct.in_now == 0 %}progress-empty{% endif %}"
               role="progressbar" aria-valuenow="{{ ct.in_now }}"
               aria-valuemin="0" aria-valuemax="{{ ct.total }}"
               style="width: {% percentage ct.in_now ct.total %}%;">
            <span>{{ ct.in_now }}/{{ ct.total }}</span>
          </div>
        </div>
      </div>
    </div>

    <div class="row">
<<<<<<< HEAD
      {% if ct.in_before %}
        <div class="col-md-1 col-sm-1">
          <h6>{{ round.prev.abbreviation }}
        </div>
=======
      {% if ct.in_before is not None %}
        <div class="col-md-1 col-sm-1">{{ round.prev.abbreviation }}</div>
>>>>>>> 994739ec
        <div class="col-md-11 col-sm-11">
          <div class="progress">
            <div class="progress-bar progress-bar-info
                        {% if ct.in_before == 0 %}progress-empty{% endif %}"
                 role="progressbar" aria-valuenow="{{ ct.in_now }}"
                 aria-valuemin="0" aria-valuemax="{{ ct.total }}"
                 style="width: {% percentage ct.in_before ct.total %}%;">
              <span>{{ ct.in_before }}/{{ ct.total }}</span>
            </div>
          </div>
        </div>
      {% endif %}
    </div>

    {% if ct.message %}
      <div class="col-md-5">
      {{ ct.message }}
      </div>
    {% endif %}

  </div>
</div><|MERGE_RESOLUTION|>--- conflicted
+++ resolved
@@ -3,7 +3,7 @@
 <div class="panel panel-default">
 
   <div class="panel-heading">
-    <h4 class="panel-title">{{ ct.title }}</h4>
+    <h4 class="panel-title">{{ ct.type }} Check-Ins</h4>
   </div>
   <div class="panel-body round-progresses">
 
@@ -25,15 +25,10 @@
     </div>
 
     <div class="row">
-<<<<<<< HEAD
-      {% if ct.in_before %}
-        <div class="col-md-1 col-sm-1">
+      {% if ct.in_before is not None %}
+        <div class="col-md-1 col-sm-1">{{ round.prev.abbreviation }}</div>
           <h6>{{ round.prev.abbreviation }}
         </div>
-=======
-      {% if ct.in_before is not None %}
-        <div class="col-md-1 col-sm-1">{{ round.prev.abbreviation }}</div>
->>>>>>> 994739ec
         <div class="col-md-11 col-sm-11">
           <div class="progress">
             <div class="progress-bar progress-bar-info
