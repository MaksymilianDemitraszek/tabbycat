--- conflicted
+++ resolved
@@ -99,13 +99,6 @@
         ballot = ""
 
         for side, (side_name, pos_names) in zip(tournament.sides, side_and_position_names(tournament)):
-<<<<<<< HEAD
-            ballot += _("%(side)s: %(team)s (%(points)d - %(rank)s)\n") % {
-                'side': side_name,
-                'team': result.debateteams[side].team.code_name if use_codes else result.debateteams[side].team.short_name,
-                'points': scoresheet.get_total(side),
-                'rank': scoresheet.rank(side)
-=======
             if tournament.pref('teams_in_debate') == 'bp':
                 side_string = _("%(side)s: %(team)s (%(points)d points with %(speaks)d total speaks)\n")
                 points = 4 - scoresheet.rank(side)
@@ -118,7 +111,6 @@
                 'team': result.debateteams[side].team.code_name if use_codes else result.debateteams[side].team.short_name,
                 'speaks': scoresheet.get_total(side),
                 'points': points
->>>>>>> 95533914
             }
 
             for pos, pos_name in zip(tournament.positions, pos_names):
@@ -127,7 +119,6 @@
                     'speaker': result.get_speaker(side, pos).name,
                     'score': scoresheet.get_score(side, pos)
                 }
-<<<<<<< HEAD
 
         return ballot
 
@@ -145,25 +136,6 @@
             if adj.adjudicator.email is None:
                 continue
 
-=======
-
-        return ballot
-
-    if isinstance(results, VotingDebateResult):
-        for (adj, ballot) in results.scoresheets.items():
-            if adj.email is None:
-                continue
-
-            context = {'DEBATE': round_name, 'USER': adj.name, 'SCORES': _create_ballot(results, ballot)}
-            emails.append((context, adj))
-    elif isinstance(results, BaseConsensusDebateResultWithSpeakers):
-        context = {'DEBATE': round_name, 'SCORES': _create_ballot(results, results.scoresheet)}
-
-        for adj in debate.debateadjudicator_set.all():
-            if adj.adjudicator.email is None:
-                continue
-
->>>>>>> 95533914
             context_user = context.copy()
             context_user['USER'] = adj.adjudicator.name
 
