{% extends "feedback_base.html" %}
<<<<<<< HEAD
{% load debate_tags i18n static %}

{% block sub-title %}<span id="c_breaking">{{ c_breaking }}</span> marked as breaking{% endblock %}

{% block page-alerts %}

  {% tournamenturl 'options-tournament-section' section='feedback' as option_url %}
  {% if pref.feedback_paths == 'minimal' %}
    {% blocktrans trimmed asvar p1 %}
      The current <a href="{{ option_url }}" class="alert-link">feedback configuration</a> allows and expects only chairs to submit feedback (on their panellists and trainees).
    {% endblocktrans %}
  {% elif pref.feedback_paths == 'with-p-on-c' %}
    {% blocktrans trimmed asvar p1 %}
      The current <a href="{{ option_url }}" class="alert-link">feedback
      configuration</a> allows and expects both chairs and panellists to submit
      feedback on each other, and also chairs to submit on trainees.
    {% endblocktrans %}
  {% elif pref.feedback_paths == 'all-adjs' %}
    {% blocktrans trimmed asvar p1 %}
      The current <a href="{{ option_url }}" class="alert-link">feedback
      configuration</a> allows and expects all adjudicators (including trainees)
      to submit feedback on every other member of the panel (including
      trainees).
    {% endblocktrans %}
  {% endif %}
  {% include "components/explainer-card.html" with type="info" %}
=======
{% load debate_tags static i18n %}
>>>>>>> a65d771c

{% endblock %}

{% block page-alerts %}
  {% if nadjs_outside_range > 0 %}
    <div class="alert alert-warning">
      {% blocktrans trimmed with min_score=pref.adj_min_score max_score=pref.adj_max_score count nadjs_outside_range=nadjs_outside_range %}
        There is <strong>{{ nadjs_outside_range }} adjudicator</strong> with
        a score <strong>outside the permitted range</strong> of adjudicator
        scores, which is currently set as {{ min_score }} to {{ max_score }}.
      {% plural %}
        There are <strong>{{ nadjs_outside_range }} adjudicators</strong> with
        scores <strong>outside the permitted range</strong> of adjudicator
        scores, which is currently set as {{ min_score }} to {{ max_score }}.
      {% endblocktrans %}
      {% tournamenturl 'options-tournament-feedback' as feedback_settings_url %}
      {% blocktrans trimmed %}
      This can cause adjudicator auto-allocation to behave in unexpected ways.
      If you'd like to use a wider score range, you can configure this in
      <a href="{{ feedback_settings_url }}" class="alert-link"> feedback
      settings</a>.
      {% endblocktrans %}
    </div>
  {% endif %}
  {{ block.super }}
{% endblock %}

{% block content %}

  <div class="row">
    {% include "overview_breakdowns.html" %}
  </div>

  {{ block.super }}

  {% include "overview_modals.html" %}

{% endblock %}

{% block js %}

  <script>
    var setBreakingURL = '{% tournamenturl 'adjfeedback-set-adj-breaking-status' %}';
  </script>
  {{ block.super }}
  <script>
    // Actions for the table elements
    $(document).ready(function(){
      $(".edit-test-score a").each( function() {
        $(this).click( function() {
          var adj_id = parseInt($(this).attr("data-target"));
          var adj_score = $(this, "span").text();
          $("#id_adj_id").val(adj_id); // Updating form ID reference
          $("#id_test_score").prop('placeholder', adj_score); // updating the form's table
          $('#edit-test-score').modal();
        });
      });
      $(".edit-note a").each( function() {
        $(this).click( function() {
          var adj_id = parseInt($(this).attr("data-target").split("===")[0]);
          var adj_note = $(this).attr("data-target").split("===")[1];
          $("#id_note").val(adj_note);
          $("#id_adj_id_note").val(adj_id);
          $('#edit-note').modal();
        });
      });
    });
  </script>

{% endblock js %}<|MERGE_RESOLUTION|>--- conflicted
+++ resolved
@@ -1,5 +1,4 @@
 {% extends "feedback_base.html" %}
-<<<<<<< HEAD
 {% load debate_tags i18n static %}
 
 {% block sub-title %}<span id="c_breaking">{{ c_breaking }}</span> marked as breaking{% endblock %}
@@ -26,9 +25,6 @@
     {% endblocktrans %}
   {% endif %}
   {% include "components/explainer-card.html" with type="info" %}
-=======
-{% load debate_tags static i18n %}
->>>>>>> a65d771c
 
 {% endblock %}
 
