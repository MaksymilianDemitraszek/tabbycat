from django import forms
from django.utils.translation import ugettext as _

from debate.models import SpeakerScoreByAdj, Debate, Motion
from debate.models import DebateTeam, DebateAdjudicator, AdjudicatorFeedback
from debate.models import ActionLog
from debate.result import BallotSet

def get_or_instantiate(model, **kwargs):
    try:
        return model.objects.get(**kwargs)
    except model.DoesNotExist:
        return model(**kwargs)

### Result/ballot forms

class ScoreField(forms.FloatField):
    MIN_VALUE = 68
    MAX_VALUE = 82

    def __init__(self, *args, **kwargs):
        if 'min_value' not in kwargs:
            kwargs['min_value'] = self.MIN_VALUE
        if 'max_value' not in kwargs:
            kwargs['max_value'] = self.MAX_VALUE
        super(ScoreField, self).__init__(*args, **kwargs)

    def validate(self, value):
        super(ScoreField, self).validate(value)
        self.check_value(value)

    def check_value(self, value):
        if int(value) != value:
            raise forms.ValidationError(
                _('Please enter a whole number.'), code='decimal'
            )

class ReplyScoreField(ScoreField):
    MIN_VALUE = 34
    MAX_VALUE = 41

    def check_value(self, value):
        if value % 0.5 != 0:
            raise forms.ValidationError(
                _('Please enter a multiple of 0.5'), code='decimal'
            )

class BallotSetForm(forms.Form):
    """Form for data entry for a single set of ballots.
    Responsible for presenting the part that looks like a ballot, i.e.
    speaker names and scores for each adjudicator. Not responsible for
    controls that submit the form or anything like that.
    """

<<<<<<< HEAD
    confirmed = forms.BooleanField(required=False,
        widget = forms.CheckboxInput(attrs = {'tabindex': 100}))
    discarded = forms.BooleanField(required=False,
        widget = forms.CheckboxInput(attrs = {'tabindex': 101}))

    debate_result_status = forms.ChoiceField(choices=Debate.STATUS_CHOICES,
        widget = forms.Select(attrs = {'tabindex': 102}))

=======
>>>>>>> 736ae6a3
    def __init__(self, ballots, *args, **kwargs):
        """
        Dynamically generate fields for this ballot

        <side>_speaker_<pos> and
        <side>_score_<pos>
        """
        self.ballots = ballots
        # In principle, debate should be used only to read information. It should not be
        # modified or saved.
        debate = ballots.debate
        self.adjudicators = debate.adjudicators.list

        super(BallotSetForm, self).__init__(*args, **kwargs)

        # Grab info about how many positions there are
        tournament = debate.round.tournament
        self.POSITIONS = tournament.POSITIONS
        self.LAST_SUBSTANTIVE_POSITION = tournament.LAST_SUBSTANTIVE_POSITION
        self.REPLY_POSITION = tournament.REPLY_POSITION

        # Generate the motions field.
        # We are only allowed to choose from the motions for this round.
        self.motions = debate.round.motion_set
        self.show_motion = self.motions.exists() # this is used in the template
        # Tab index for the motion field is first if there's more than one, or last if
        # there's only one.
        self.fields['motion'] = forms.ModelChoiceField(
            queryset = self.motions,
            widget   = forms.Select(attrs = {'tabindex': self.motions.count() > 1 and 1 or 1100}),
            required = False)

        # Set the initial data
        self.initial = self._initial_data()

        # Grab the relevant score field configurations
        config = tournament.config
        score_kwargs = dict(min_value = config.get('score_min'), max_value = config.get('score_max'))
        reply_score_kwargs = dict(min_value = config.get('reply_score_min'), max_value = config.get('reply_score_max'))

        # tab indices are as follows (example):
        #
        # Adjudicator 1
        #  21 A1name  22 A1score    29 N1name  30 N1score
        #  23 A2name  24 A2score    31 N2name  32 N2score
        #  25 A3name  26 A3score    33 N3name  34 N3score
        #  27 ARname  28 ARscore    35 NRname  36 NRscore
        #
        # Adjudicator 2 (odd numbers not used)
        #   - A1name  38 A1score     - N1name  46 N1score
        #   - A2name  40 A2score     - N2name  48 N2score
        #   - A3name  42 A3score     - N3name  50 N3score
        #   - ARname  44 ARscore     - NRname  52 NRscore
        #
        # Adjudicator 3 (odd numbers not used)
        #   - A1name  54 A1score     - N1name  62 N1score
        #   - A2name  56 A2score     - N2name  64 N2score
        #   - A3name  58 A3score     - N3name  66 N3score
        #   - ARname  60 ARscore     - NRname  68 NRscore

        MAX_POSITION = max(self.POSITIONS)

        for side, tab_index_add in (('aff', 0), ('neg', 2 * MAX_POSITION)):

            team = debate.get_team(side)
            for pos in self.POSITIONS:
                self.fields['%s_speaker_%s' % (side, pos)] = forms.ModelChoiceField(
                    queryset = team.speakers,
                    widget = forms.Select(attrs = {
                        'tabindex': 19 + 2 * pos + tab_index_add
                    }))

                # css_class is for jquery validation plugin, surely this can
                # be moved elsewhere
                if pos == self.REPLY_POSITION:
                    score_field = ReplyScoreField
                    kwargs = reply_score_kwargs
                    css_class = 'required number'
                else:
                    score_field = ScoreField
                    kwargs = score_kwargs
                    css_class = 'required number'

                for i, adj in enumerate(self.adjudicators):
                    self.fields[self.score_field_name(adj, side, pos)] = score_field(
                        widget = forms.TextInput(attrs={
                            'class': css_class,
                            'tabindex': 20 + 2 * pos + tab_index_add + 4 * MAX_POSITION * i
                        }), **kwargs)

    def score_field_name(self, adj, side, pos):
        """
        Return the name of the score field for adj/side/pos
        """
        return '%s_score_a%d_%d' % (side, adj.id, pos)

    def score_field(self, adj, side, pos):
        return self[self.score_field_name(adj, side, pos)]

    def _initial_data(self):
        """
        Generate dictionary of initial form data
        """

<<<<<<< HEAD
        initial = {'debate_result_status': self.debate.result_status}
=======
        initial = dict()
>>>>>>> 736ae6a3

        bs = BallotSet(self.ballots)

        initial['confirmed'] = bs.confirmed
        initial['discarded'] = bs.discarded

        # This isn't relevant if we're not showing the motions field
        # (i.e. there are no motions given for this round).
        # Generally, initialise the motion to what is currently in the
        # database.  But if there is only one motion and no motion is
        # currently stored in the database for this round, then default
        # to the only motion there is.
        if self.show_motion:
            if not bs.motion and self.motions.count() == 1:
                initial['motion'] = self.motions[0]
            else:
                initial['motion'] = bs.motion

        for side in ('aff', 'neg'):
            for i in self.POSITIONS:
                speaker = bs.get_speaker(side, i)
                if speaker:
                    initial['%s_speaker_%d' % (side, i)] = speaker.id

                    for adj in self.adjudicators:
                        score = bs.get_score(adj, side, i)
                        initial[self.score_field_name(adj, side, i)] = score

        return initial

    def clean(self):
        cleaned_data = super(BallotSetForm, self).clean()

        errors = list()

        # TODO this should go up to the BallotSubmission.full_clean() method.
        # Not sure how to structure this.
        # For now just implement the same checks here.
        if cleaned_data['discarded'] and cleaned_data['confirmed']:
            errors.append(forms.ValidationError(
                _('The ballot set can\'t be both discarded and confirmed.')
            ))
        if cleaned_data['debate_result_status'] == Debate.STATUS_CONFIRMED and not cleaned_data['confirmed'] and self.debate.confirmed_ballot is None:
            errors.append(forms.ValidationError(
                _('The debate status can\'t be confirmed unless one of the ballot sets is confirmed.')
            ))
        # end TODO

        for adj in self.adjudicators:
            # Check that it was not a draw
            try:
                aff_total = sum(cleaned_data[self.score_field_name(adj, 'aff', pos)] for pos in self.POSITIONS)
                neg_total = sum(cleaned_data[self.score_field_name(adj, 'neg', pos)] for pos in self.POSITIONS)
            except KeyError:
                continue
            if aff_total == neg_total:
                errors.append(forms.ValidationError(
                    _('The total scores for the teams are the same (i.e. a draw) for adjudicator %(adj)s (%(adj_ins)s)'),
                    params={'adj': adj.name, 'adj_ins': adj.institution.code}, code='draw'
                ))

        # The third speaker can't give the reply.
        for side in ('affirmative', 'negative'):
            try:
                reply_speaker_error = cleaned_data['%s_speaker_%d' % (side[:3], self.LAST_SUBSTANTIVE_POSITION)] == cleaned_data['%s_speaker_%d' % (side[:3], self.REPLY_POSITION)]
            except KeyError:
                continue
            if reply_speaker_error:
                errors.append(forms.ValidationError(
                    _('The last substantive speaker and reply speaker for the %(side)s team are the same.'),
                    params={'side': side}, code='reply_speaker'
                ))

        if errors:
            raise forms.ValidationError(errors)

        return cleaned_data

    def save(self):
        # Unconfirm the other, if necessary
        if self.cleaned_data['confirmed']:
            if self.debate.confirmed_ballot != self.ballots:
                self.debate.confirmed_ballot.confirmed = False
                self.debate.confirmed_ballot.save()

        bs = BallotSet(self.ballots)

<<<<<<< HEAD
=======
        bs.set_motion(self.cleaned_data['motion'])

>>>>>>> 736ae6a3
        def do(side):
            for i in self.POSITIONS:
                speaker = self.cleaned_data['%s_speaker_%d' % (side, i)]
                bs.set_speaker(side, i, speaker)
                for adj in self.adjudicators:
                    score = self.cleaned_data[self.score_field_name(adj, side, i)]
                    bs.set_score(adj, side, i, score)
        do('aff')
        do('neg')

        bs.motion    = self.cleaned_data['motion']
        bs.discarded = self.cleaned_data['discarded']
        bs.confirmed = self.cleaned_data['confirmed']

        bs.save()

<<<<<<< HEAD
        self.debate.result_status = self.cleaned_data['debate_result_status']
        self.debate.save()

=======
>>>>>>> 736ae6a3
    def adj_iter(self):
        form = self

        class Position(object):
            def __init__(self, adj, pos, name):
                self.adj = adj
                self.pos = pos
                self.name = name

            def __unicode__(self):
                return unicode(self.name)

            def aff_speaker(self):
                return form['aff_speaker_%d' % self.pos]

            def neg_speaker(self):
                return form['neg_speaker_%d' % self.pos]

            def _scores(self, side):
                for adj in form.adjudicators:
                    yield form.score_field(adj, side, self.pos)

            def aff_score(self):
                return str(form.score_field(self.adj, 'aff', self.pos))

            def aff_score_errors(self):
                return str(form.score_field(self.adj, 'aff', self.pos).errors)

            def neg_score(self):
                return str(form.score_field(self.adj, 'neg', self.pos))

            def neg_score_errors(self):
                return str(form.score_field(self.adj, 'neg', self.pos).errors)

        class AdjudicatorWrapper(object):
            def __init__(self, adj):
                self.adj = adj

            def position_iter(self):
                for i in form.POSITIONS:
                    name = (i == form.REPLY_POSITION) and "Reply" or str(i)
                    yield Position(self.adj, i, name)


        for adj in self.adjudicators:
            yield AdjudicatorWrapper(adj)


class DebateManagementForm(forms.Form):
    """Traditionally, a Django FormSet has a ManagementForm to keep track of the
    forms on the page. In a debate result, there are some fields the relate to the
    debate as a whole, not an individual ballot. This form is responsible for those
    fields, and is always part of a DebateResultFormSet."""

    result_status = forms.ChoiceField(choices=Debate.STATUS_CHOICES,
        widget = forms.Select(attrs = {'tabindex': 1000}))

    def __init__(self, debate, *args, **kwargs):
        self.debate = debate

        super(DebateManagementForm, self).__init__(*args, **kwargs)

        self.initial['result_status'] = self.debate.result_status

        # Generate the confirmed ballot field
        self.fields['confirmed_ballot'] = forms.ModelChoiceField(
            queryset = self.debate.ballotsubmission_set,
            widget   = forms.Select(attrs = {'tabindex': 2}),
            required = False)
        self.initial['confirmed_ballot'] = self.debate.confirmed_ballot

    def save(self):
        # Unconfirm the old ballot
        # (Technically, we could rely on BallotSubmission.save() to do this
        # for us, but it's better to be explicit than rely on a backup check.)
        old_confirmed_ballot = self.debate.confirmed_ballot
        old_confirmed_ballot.confirmed = False
        old_confirmed_ballot.save()

        # Confirm the new ballot
        new_confirmed_ballot = self.cleaned_data['confirmed_ballot']
        new_confirmed_ballot.confirmed = True
        new_confirmed_ballot.save()

        # Update the debate status
        # TODO catch validation errors
        self.debate.result_status = self.cleaned_data['result_status']
        self.debate.save()

class DebateResultFormSet(object):
    """A manager for the various forms that comprise a debate result form.

    This should only be used with tab room interfaces. The public should never
    see anything remotely resembling this form set.

    In many ways, this is similar to FormSet. But it adds too much functionality
    specific to debate results, including managing relationships between forms,
    and uses too little of BaseFormSet's actual functionality, to be worth
    inheriting from BaseFormSet. Maybe we'll eventually change this."""

    # TODO Add a ManagementForm to this, if we ever want to add/delete forms using JavaScript

    def __init__(self, debate, data=None, *args, **kwargs):
        """Dynamically generate the ballot set forms for this debate.
        Basically we do this by initializing the data of the formset."""

        self.debate_management_form = DebateManagementForm(debate)
        self.ballotset_forms = list()

        for ballot in debate.ballotsubmission_set.all():
            form = BallotSetForm(ballot)
            self.ballotset_forms.append(form)

    def save(self):
        pass

### Feedback forms

def make_feedback_form_class(adjudicator):

    debates = [da.debate for da in DebateAdjudicator.objects.filter(
        adjudicator = adjudicator )]

    def adj_choice(da):
        return (
            'A:%d' % da.id,
            '%s (%d, %s)' % (da.adjudicator.name, da.debate.round.seq,
                           da.type)
        )

    adj_choices = [(None, '-- Adjudicators --')]
    adj_choices.extend ([
        adj_choice(da) for da in DebateAdjudicator.objects.filter(
            debate__id__in = [d.id for d in debates]
        ).select_related('debate') if da.adjudicator != adjudicator
    ])

    if len(adj_choices) == 1: adj_choices = []

    def team_choice(dt):
        return (
            'T:%d' % dt.id,
            '%s (%d)' % (dt.team.name, dt.debate.round.seq)
        )

    team_choices = [(None, '-- Teams --')]
    team_choices.extend([
        team_choice(dt) for dt in DebateTeam.objects.filter(
            debate__id__in = [d.id for d in debates]
        ).select_related('debate')
    ])

    choices = adj_choices + team_choices

    def coerce(value):
        obj_type, id = value.split(':')
        id = int(id)

        if obj_type.strip() == 'A':
            return DebateAdjudicator.objects.get(pk=id)
        if obj_type.strip() == 'T':
            return DebateTeam.objects.get(pk=id)

    class FeedbackForm(forms.Form):
        source = forms.TypedChoiceField(
            choices = choices,
            #coerce = coerce, # This seems to mess up data cleaning?
        )

        score = forms.FloatField(
            min_value = 0,
            max_value = 5,
        )

        comment = forms.CharField(widget=forms.Textarea, required=False)

        def save(self):
            # Saves the form and returns the AdjudicatorFeedback object

            source = self.cleaned_data['source']
            source = coerce(source)

            if isinstance(source, DebateAdjudicator):
                sa = source
            else:
                sa = None
            if isinstance(source, DebateTeam):
                st = source
            else:
                st = None

            try:
                af = AdjudicatorFeedback.objects.get(
                    adjudicator = adjudicator,
                    source_adjudicator = sa,
                    source_team = st,
                )
            except AdjudicatorFeedback.DoesNotExist:
                af = AdjudicatorFeedback(
                    adjudicator = adjudicator,
                    source_adjudicator = sa,
                    source_team = st,
                )

            af.score = self.cleaned_data['score']
            af.comments = self.cleaned_data['comment']

            af.save()

            return af

    return FeedbackForm


def test():
    from debate.models import Debate

    return make_results_form_class(Debate.objects.get(pk=1))

<|MERGE_RESOLUTION|>--- conflicted
+++ resolved
@@ -52,7 +52,6 @@
     controls that submit the form or anything like that.
     """
 
-<<<<<<< HEAD
     confirmed = forms.BooleanField(required=False,
         widget = forms.CheckboxInput(attrs = {'tabindex': 100}))
     discarded = forms.BooleanField(required=False,
@@ -61,8 +60,6 @@
     debate_result_status = forms.ChoiceField(choices=Debate.STATUS_CHOICES,
         widget = forms.Select(attrs = {'tabindex': 102}))
 
-=======
->>>>>>> 736ae6a3
     def __init__(self, ballots, *args, **kwargs):
         """
         Dynamically generate fields for this ballot
@@ -167,11 +164,7 @@
         Generate dictionary of initial form data
         """
 
-<<<<<<< HEAD
         initial = {'debate_result_status': self.debate.result_status}
-=======
-        initial = dict()
->>>>>>> 736ae6a3
 
         bs = BallotSet(self.ballots)
 
@@ -259,11 +252,6 @@
 
         bs = BallotSet(self.ballots)
 
-<<<<<<< HEAD
-=======
-        bs.set_motion(self.cleaned_data['motion'])
-
->>>>>>> 736ae6a3
         def do(side):
             for i in self.POSITIONS:
                 speaker = self.cleaned_data['%s_speaker_%d' % (side, i)]
@@ -280,12 +268,9 @@
 
         bs.save()
 
-<<<<<<< HEAD
         self.debate.result_status = self.cleaned_data['debate_result_status']
         self.debate.save()
 
-=======
->>>>>>> 736ae6a3
     def adj_iter(self):
         form = self
 
