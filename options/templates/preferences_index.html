{% extends "base.html" %}
{% load debate_tags %}
{% load add_field_css %}

{% block page-title %}🔧Tournament Configuration{% endblock %}
{% block head-title %}<span class="emoji">🔧</span>Tournament Configuration{% endblock %}

{% block content %}

<div class="row">

  <div class="col-md-6">
    <ul class="list-group">
        <a href="{% tournament_url scoring %}" class="list-group-item">
          <h4 class="list-group-item-heading">
            <span class="emoji">💯</span>Score Rules
          </h4>
          <p class="list-group-item-text">
            The settings that determine the range of points that can awarded to speeches, replies, and teams.
          </p>
        </a>
        <a href="{% tournament_url draw_rules %}" class="list-group-item">
          <h4 class="list-group-item-heading">
            <span class="emoji">📏</span>️Draw Rules
          </h4>
          <p class="list-group-item-text">
            The settings that determine how teams are matched together in the draw and how adjudicators are auto-allocated.
          </p>
        </a>
        <a href="{% tournament_url debate_rules %}" class="list-group-item">
          <h4 class="list-group-item-heading">
            <span class="emoji">⚖</span>Debate Rules
          </h4>
          <p class="list-group-item-text">
            The settings that determine how many speeches there are per side, how motions are decided, and whether replies are delivered.
          </p>
        </a>
        <a href="{% tournament_url standings %}" class="list-group-item">
          <h4 class="list-group-item-heading">
            <span class="emoji">📊</span>Standings
          </h4>
          <p class="list-group-item-text">
            The settings that determine how teams and speakers are ranked for in the released tabs.
          </p>
        </a>
        <a href="{% tournament_url feedback %}" class="list-group-item">
          <h4 class="list-group-item-heading">
            <span class="emoji">🙅</span>Feedback
          </h4>
          <p class="list-group-item-text">
            The settings that determine how an adj can be scored and who can submit feedback.
          </p>
        </a>
    </ul>
  </div>
  <div class="col-md-6">
    <ul class="list-group">
        <a href="{% tournament_url tab_release %}" class="list-group-item">
          <h4 class="list-group-item-heading">
            <span class="emoji">🚨</span>Tab Release
          </h4>
          <p class="list-group-item-text">
            The settings that determine when to release a public tab is made visible and what data it shows.
          </p>
        </a>
        <a href="{% tournament_url data_entry %}" class="list-group-item">
          <h4 class="list-group-item-heading">
            <span class="emoji">📝</span>Data Entry
          </h4>
          <p class="list-group-item-text">
            The settings that determine how ballots and feedback are entered, including online submission options.
          </p>
        </a>
        <a href="{% tournament_url public_features %}" class="list-group-item">
          <h4 class="list-group-item-heading">
            <span class="emoji">📢</span>Public Features
          </h4>
          <p class="list-group-item-text">
            The settings that determine what information the site displays to the publicly accessible page.
          </p>
        </a>
        <a href="{% tournament_url ui_options %}" class="list-group-item">
          <h4 class="list-group-item-heading">
            <span class="emoji">💻</span>UI Options
          </h4>
          <p class="list-group-item-text">
            The settings that determine small tweaks in what information is presented by the interface.
          </p>
        </a>
        <a href="{% tournament_url league_options %}" class="list-group-item">
          <h4 class="list-group-item-heading">
            <span class="emoji">🏫</span>League Options
          </h4>
          <p class="list-group-item-text">
            Special options for running high school debating competitions including division assignment and advanced scheduling.
          </p>
        </a>
    </ul>
  </div>
</div>
<div class="row">
  <div class="col-md-12">
    <ul class="list-group">
      <div class="list-group-item list-group-item-info">
<<<<<<< HEAD
        <p class="list-group-item-text">Note that these presets only modify common the settings for basic rules and options, you should also check the other
        settings and our <a href="https://readthedocs.org">documentation</a> to ensure they are correct. Clicking an option will take you to a page that confirms
        each change to the current configuration.</p>
=======
        <p class="list-group-item-text">Note: these presets only modify common
        the settings for basic rules; double check our
        <a href="https://readthedocs.org">documentation</a> to ensure they are
        correct for your tournament. These links will display settings changes
        and giving you the option to confirm them.</p>
>>>>>>> 423fbf1c
      </div>
      {% for preset in presets %}
        <a href="{% tournament_url tournament_preference_confirm preset.slugified_name %}" class="list-group-item">
          <h4 class="list-group-item-heading">Apply {{ preset.name }}</h4>
          <p>{{ preset.description }}</p>
        </a>
      {% endfor %}
    </ul>
  </div>
</div>
{% endblock content %}<|MERGE_RESOLUTION|>--- conflicted
+++ resolved
@@ -102,21 +102,15 @@
   <div class="col-md-12">
     <ul class="list-group">
       <div class="list-group-item list-group-item-info">
-<<<<<<< HEAD
-        <p class="list-group-item-text">Note that these presets only modify common the settings for basic rules and options, you should also check the other
-        settings and our <a href="https://readthedocs.org">documentation</a> to ensure they are correct. Clicking an option will take you to a page that confirms
-        each change to the current configuration.</p>
-=======
         <p class="list-group-item-text">Note: these presets only modify common
         the settings for basic rules; double check our
         <a href="https://readthedocs.org">documentation</a> to ensure they are
         correct for your tournament. These links will display settings changes
         and giving you the option to confirm them.</p>
->>>>>>> 423fbf1c
       </div>
       {% for preset in presets %}
         <a href="{% tournament_url tournament_preference_confirm preset.slugified_name %}" class="list-group-item">
-          <h4 class="list-group-item-heading">Apply {{ preset.name }}</h4>
+          <h4 class="list-group-item-heading">Apply {{ preset.name }} Rules</h4>
           <p>{{ preset.description }}</p>
         </a>
       {% endfor %}
